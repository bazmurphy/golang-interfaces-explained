# Golang Interfaces Explained

1. Provide a plain-English explanation of what `interfaces` are;
2. Explain why they are useful and how you might want to use them in your code;
3. Talk about what `interface{}` (the empty `interface`) and `any` are;
4. And run through some of the helpful `interface` `type`s that you'll find in the standard library.

## What is an interface in Go?

An `interface` `type` in Go is kind of like a **definition**.
It defines and describes the exact methods that some other `type` must have.

One example of an `interface` `type` from the standard library is the `fmt.Stringer` `interface`, which looks like this:

```go
type Stringer interface {
    String() string
}
```

We say that something **satisfies this interface** (or **implements this `interface`**) if it has a `method` with the exact signature `String() string`.

For example, the following `Book` `type` satisifies the `interface` because it has a `String() string` `method`:

```go
type Book struct {
  Title string
  Author string
}

func (b Book) String() string {
  return fmt.Sprintf("Book: %s - %s", b.Title, b.Author)
}
```

It's not really important what this `Book` `type` is or does. The only thing that matters is that is has a `method` called `String()` which returns a `string` value.

Or, as another example, the following `Count` `type` also satisfies the `fmt.Stringer` `interface` — again because it has a method with the exact signature `String() string`.

```go
type Count int

func (c Count) String() string {
    return strconv.Itoa(int(c))
}
```

The important thing to grasp is that we have two different `type`s, `Book` and `Count`, which do different things. But the thing they have in common is that they both satisfy the `fmt.Stringer` `interface`.

You can think of this the other way around too. If you know that an object satisfies the `fmt.Stringer` interface, you can rely on it having a `method` with the exact signature `String() string` that you can call.

Now for the important part.

**Wherever you see declaration in Go (such as a variable, function parameter or `struct` field) which has an `interface` `type`, you can use an object of any `type` _so long as it satisfies the `interface`_.**

For example, let's say that you have the following function:

```go
func WriteLog(s fmt.Stringer) {
    log.Print(s.String())
}
```

Because this `WriteLog()` function uses the `fmt.Stringer` `interface` `type` in its parameter declaration, we can pass in any object that satisfies the `fmt.Stringer` `interface`. For example, we could pass either of the `Book` and `Count` `type`s that we made earlier to the `WriteLog()` `method`, and the code would work OK.

Additionally, because the object being passed in satisfies the `fmt.Stringer` `interface`, we know that it has a `String() string` `method` that the `WriteLog()` function can safely call.

```go
package main

import (
    "fmt"
    "strconv"
    "log"
)

// Declare a Book type which satisfies the fmt.Stringer interface.
type Book struct {
    Title  string
    Author string
}

func (b Book) String() string {
    return fmt.Sprintf("Book: %s - %s", b.Title, b.Author)
}

// Declare a Count type which satisfies the fmt.Stringer interface.
type Count int

func (c Count) String() string {
    return strconv.Itoa(int(c))
}

// Declare a WriteLog() function which takes any object that satisfies
// the fmt.Stringer interface as a parameter.
func WriteLog(s fmt.Stringer) {
    log.Print(s.String())
}

func main() {
    // Initialize a Count object and pass it to WriteLog().
    book := Book{"Alice in Wonderland", "Lewis Carrol"}
    WriteLog(book)

    // Initialize a Count object and pass it to WriteLog().
    count := Count(3)
    WriteLog(count)
}
```

This is pretty cool. In the `main` function we've created different `Book` and `Count` `type`s, but passed both of them to the same `WriteLog()` function. In turn, that calls their relevant `String()` functions and logs the result.

If you run the code, you should get some output which looks like this:

```
2024/03/19 19:00:00 Book: Alice in Wonderland - Lewis Carrol
2024/03/19 19:00:00 3
```

I don't want to labor the point here too much. But the key thing to take away is that by using a `interface` `type` in our `WriteLog()` function declaration, we have made the function agnostic (or flexible) about the exact **`type`** of object it receives. All that matters is **what methods it has**.

---

## Why are they useful?

There are all sorts of reasons that you might end up using a `interface` in Go, but in my experience the three most common are:

1. To help reduce duplication or boilerplate code.
2. To make it easier to use mocks instead of real objects in unit tests.
3. As an architectural tool, to help enforce decoupling between parts of your codebase.

Let's step through these three use-cases and explore them in a bit more detail.

### Reducing boilerplate code

OK, imagine that we have a `Customer` `struct` containing some data about a customer. In one part of our codebase we want to write the customer information to a `bytes.Buffer`, and in another part of our codebase we want to write the customer information to an `os.File` on disk. But in both cases, we want to serialize the customer `struct` to JSON first.

This is a scenario where we can use Go's interfaces to help reduce boilerplate code.

The first thing you need to know is that Go has an `io.Writer` `interface` `type` which looks like this:

```go
type Writer interface {
  Write(p []byte) (n int, err error)
}
```

And we can leverage the fact that both `bytes.Buffer` and the `os.File` `type` satisfy this `interface`, due to them having the `bytes.Buffer.Write()` and `os.File.Write()` `method`s respectively.

Let's take a look at a simple implementation:

```go
package main

import (
    "bytes"
    "encoding/json"
    "io"
    "log"
    "os"
)

// Create a Customer `type`
type Customer struct {
    Name string
    Age  int
}

// Implement a WriteJSON method that takes an io.Writer as the parameter.
// It marshals the customer struct to JSON, and if the marshal worked
// successfully, then calls the relevant io.Writer's Write() method.
func (c *Customer) WriteJSON(w io.Writer) error {
    js, err := json.Marshal(c)
    if err != nil {
        return err
    }

    _, err = w.Write(js)
    return err
}

func main() {
    // Initialize a customer struct.
    c := &Customer{Name: "Alice", Age: 21}

    // We can then call the WriteJSON method using a buffer...
    var buf bytes.Buffer
    err := c.WriteJSON(&buf)
    if err != nil {
        log.Fatal(err)
    }

    // Or using a file.
    f, err := os.Create("/tmp/customer")
    if err != nil {
        log.Fatal(err)
    }
    defer f.Close()


    err = c.WriteJSON(f)
    if err != nil {
        log.Fatal(err)
    }
}
```

Of course, this is just a toy example (and there are other ways we could structure the code to achieve the same end result). But it nicely illustrates the benefit of using an `interface` — we can create the `Customer.WriteJSON()` `method` once, and we can call that `method` any time that we want to write to something that satisfies the `io.Writer` `interface`.

But if you're new to Go, this still begs a couple of questions: How do you know that the `io.Writer` `interface` even exists? And how do you know in advance that `bytes.Buffer` and `os.File` both satisfy it?

There's no easy shortcut here I'm afraid — you simply need to build up experience and familiarity with the `interfaces` and different `type`s in the standard library. Spending time thoroughly reading the standard library documentation, and looking at other people's code will help here. But as a quick-start I've included a list of some of the most useful interface `type`s at the end of this post.

But even if you don't use the interfaces from the standard library, there's nothing to stop you from creating and using your own interface `type`s. We'll cover how to do that next.

### Unit testing and mocking

To help illustrate how interfaces can be used to assist in unit testing, let's take a look at a slightly more complex example.

Let's say you run a shop, and you store information about the number of customers and sales in a PostgreSQL database. You want to write some code that calculates the sales rate (i.e. sales per customer) for the past 24 hours, rounded to 2 decimal places.

A minimal implementation of the code for that could look something like this:

```go
package main

import (
    "fmt"
    "log"
    "time"
    "database/sql"
    _ "github.com/lib/pq"
)

type ShopDB struct {
    *sql.DB
}

func (sdb *ShopDB) CountCustomers(since time.Time) (int, error) {
    var count int
    err := sdb.QueryRow("SELECT count(*) FROM customers WHERE timestamp > $1", since).Scan(&count)
    return count, err
}

func (sdb *ShopDB) CountSales(since time.Time) (int, error) {
    var count int
    err := sdb.QueryRow("SELECT count(*) FROM sales WHERE timestamp > $1", since).Scan(&count)
    return count, err
}

func main() {
    db, err := sql.Open("postgres", "postgres://user:pass@localhost/db")
    if err != nil {
        log.Fatal(err)
    }
    defer db.Close()

    shopDB := &ShopDB{db}
    sr, err := calculateSalesRate(shopDB)
    if err != nil {
        log.Fatal(err)
    }
    fmt.Printf(sr)
}

func calculateSalesRate(sdb *ShopDB) (string, error) {
    since := time.Now().Add(-24 * time.Hour)

    sales, err := sdb.CountSales(since)
    if err != nil {
        return "", err
    }

    customers, err := sdb.CountCustomers(since)
    if err != nil {
        return "", err
    }

    rate := float64(sales) / float64(customers)
    return fmt.Sprintf("%.2f", rate), nil
}
```

Now, what if we want to create a unit test for the `calculateSalesRate()` function to make sure that the math logic in it is working correctly?

Currently this is a bit of a pain. We would need to set up a test instance of our PostgreSQL database, along with setup and teardown scripts to scaffold the database with dummy data. That's quite lot of work when all we really want to do is test our math logic.

<<<<<<< HEAD
So what can we do? You guessed it — interfaces to the rescue!

A solution here is to create our own interface type which describes the `CountSales()` and `CountCustomers()` methods that the `calculateSalesRate()` function relies on. Then we can update the signature of `calculateSalesRate()` to use this custom interface type as a parameter, instead of the concrete `*ShopDB` type.

Like so:
=======
So what can we do? You guessed it — `interface`s to the rescue!

A solution here is to create our own `interface` `type` which describes the `CountSales()` and `CountCustomers()` `method`s that the `calculateSalesRate()` function relies on. Then we can update the signature of `calculateSalesRate()` to use this custom `interface` `type` as a parameter, instead of the concrete `*ShopDB` `type`.
>>>>>>> 7eb1efcc

```go
package main

import (
	"database/sql"
	"fmt"
	"log"
	"time"

	_ "github.com/lib/pq"
)

// Create our own custom ShopModel interface. Notice that it is perfectly
// fine for an interface to describe multiple methods, and that it should
// describe input parameter types as well as return value types.
type ShopModel interface {
	CountCustomers(time.Time) (int, error)
	CountSales(time.Time) (int, error)
}

// The ShopDB type satisfies our new custom ShopModel interface, because it
// has the two necessary methods -- CountCustomers() and CountSales().
type ShopDB struct {
<<<<<<< HEAD
=======
	// NOTE
	// (!) this struct has no explicit fields... this is an "embedded" anonymous field
	// which is a pointer to the sql.DB struct from the database/sql package
	// you are effectively embedding all of its exported methods and fields into this new struct
>>>>>>> 7eb1efcc
	*sql.DB
}

func (sdb *ShopDB) CountCustomers(since time.Time) (int, error) {
	var count int
	err := sdb.QueryRow("SELECT count(*) FROM customers WHERE timestamp > $1", since).Scan(&count)
	return count, err
}

func (sdb *ShopDB) CountSales(since time.Time) (int, error) {
	var count int
	err := sdb.QueryRow("SELECT count(*) FROM sales WHERE timestamp > $1", since).Scan(&count)
	return count, err
}

func main() {
	db, err := sql.Open("postgres", "postgres://user:pass@localhost/db")
	if err != nil {
		log.Fatal(err)
	}
	defer db.Close()

	shopDB := &ShopDB{db}
	sr, err := calculateSalesRate(shopDB)
	if err != nil {
		log.Fatal(err)
	}
	fmt.Printf(sr)
}

// Swap this to use the ShopModel interface type as the parameter, instead of the
// concrete *ShopDB type.
func calculateSalesRate(sm ShopModel) (string, error) {
	since := time.Now().Add(-24 * time.Hour)

	sales, err := sm.CountSales(since)
	if err != nil {
		return "", err
	}

	customers, err := sm.CountCustomers(since)
	if err != nil {
		return "", err
	}

	rate := float64(sales) / float64(customers)
	return fmt.Sprintf("%.2f", rate), nil
}
<<<<<<< HEAD
```

With that done, it's straightforward for us to create a mock which satisfies our `ShopModel` interface. We can then use that mock during unit tests to test that the math logic in our `calculateSalesRate()` function works correctly. Like so:

```go
=======

```

With that done, it's straightforward for us to create a mock which satisfies our `ShopModel` `interface`. We can then use that mock during unit tests to test that the math logic in our `calculateSalesRate()` function works correctly. Like so:

```go
// main_test.go

>>>>>>> 7eb1efcc
package main

import (
    "testing"
    "time"
)

type MockShopDB struct{}

func (m *MockShopDB) CountCustomers(_ time.Time) (int, error) {
    return 1000, nil
}

func (m *MockShopDB) CountSales(_ time.Time) (int, error) {
    return 333, nil
}

func TestCalculateSalesRate(t *testing.T) {
    // Initialize the mock.
    m := &MockShopDB{}
    // Pass the mock to the calculateSalesRate() function.
    sr, err := calculateSalesRate(m)
    if err != nil {
        t.Fatal(err)
    }

    // Check that the return value is as expected, based on the mocked
    // inputs.
    exp := "0.33"
    if sr != exp {
        t.Fatalf("got %v; expected %v", sr, exp)
    }
}
```

You could run that test now, everything should work fine.

### Application architecture

<<<<<<< HEAD
In the previous examples, we've seen how interfaces can be used to decouple certain parts of your code from relying on concrete types. For instance, the `calculateSalesRate()` function is totally flexible about what you pass to it — the only thing that matters is that it satisfies the ShopModel interface.

You can extend this idea to create decoupled 'layers' in larger projects.

Let's say that you are building a web application which interacts with a database. If you create an interface that describes the exact methods for interacting with the database, you can refer to the interface throughout your HTTP handlers instead of a concrete type. Because the HTTP handlers only refer to an interface, this helps to decouple the HTTP layer and database-interaction layer. It makes it easier to work on the layers independently, and to swap out one layer in the future without affecting the other.
=======
In the previous examples, we've seen how `interface`s can be used to decouple certain parts of your code from relying on concrete types. For instance, the `calculateSalesRate()` function is totally flexible about what you pass to it — the only thing that matters is that it satisfies the `ShopModel` interface.

You can extend this idea to create decoupled 'layers' in larger projects.

Let's say that you are building a web application which interacts with a database. If you create an `interface` that describes the exact `method`s for interacting with the database, you can refer to the `interface` throughout your HTTP handlers instead of a concrete type. Because the HTTP handlers only refer to an `interface`, this helps to decouple the HTTP layer and database-interaction layer. It makes it easier to work on the layers independently, and to swap out one layer in the future without affecting the other.
>>>>>>> 7eb1efcc

I've written about this pattern in this [previous blog post](https://www.alexedwards.net/blog/organising-database-access), which goes into more detail and provides some practical example code.

## What is the empty interface?

<<<<<<< HEAD
If you've been programming with Go for a while, you've probably come across the empty interface type: `interface{}`. This can be a bit confusing, but I'll try to explain it here.

At the start of this blog post I said:

    An interface type in Go is kind of like a definition. It defines and describes the exact methods that some other type must have.

The empty interface type essentially describes no methods. It has no rules. And because of that, it follows that any and every object satisfies the empty interface.

Or to put it in a more plain-English way, the empty interface type interface{} is kind of like a wildcard. Wherever you see it in a declaration (such as a variable, function parameter or struct field) you can use an object of any type.
=======
If you've been programming with Go for a while, you've probably come across the `empty` `interface` type: `interface{}`. This can be a bit confusing, but I'll try to explain it here.

At the start of this blog post I said:

- An `interface` `type` in Go is kind of like a definition. It defines and describes the exact `method`s that some other `type` must have.

The `empty` `interface` `type` essentially describes no `method`s. It has no rules. And because of that, it follows that any and every object satisfies the `empty` `interface`.

Or to put it in a more plain-English way, the `empty` `interface` `type` `interface{}` is kind of like a wildcard. Wherever you see it in a declaration (such as a variable, function parameter or struct field) you can use an object of any `type`.
>>>>>>> 7eb1efcc

Take a look at the following code:

```go
package main

import "fmt"

<<<<<<< HEAD
=======

>>>>>>> 7eb1efcc
func main() {
    person := make(map[string]interface{}, 0)

    person["name"] = "Alice"
    person["age"] = 21
    person["height"] = 167.64

    fmt.Printf("%+v", person)
}
```

<<<<<<< HEAD
In this code snippet we initialize a `person` map, which uses the `string` type for keys and the empty interface type `interface{}` for values. We've assigned three different types as the map values (a `string`, `int` and `float32`) — and that's OK. Because objects of any and every type satisfy the empty interface, the code will work just fine.

You can give it a try here, and when you run it you should see some output which looks like this:
=======
In this code snippet we initialize a person `map`, which uses the `string` `type` for keys and the `empty` `interface` `type` `interface{}` for values. We've assigned three different `type`s as the `map` values (a `string`, `int` and `float32`) — and that's OK. Because objects of any and every type satisfy the `empty interface`, the code will work just fine.

You can give it a try, and when you run it you should see some output which looks like this:
>>>>>>> 7eb1efcc

```
map[age:21 height:167.64 name:Alice]
```

But there's an important thing to point out when it comes to retrieving and using a value from this map.

<<<<<<< HEAD
For example, let's say that we want to get the `"age"` value and increment it by 1. If you write something like the following code, it will fail to compile:
=======
For example, let's say that we want to get the "`age`" value and increment it by 1. If you write something like the following code, it will fail to compile:
>>>>>>> 7eb1efcc

```go
package main

<<<<<<< HEAD
import "fmt"
=======
import "log"
>>>>>>> 7eb1efcc

func main() {
    person := make(map[string]interface{}, 0)

    person["name"] = "Alice"
    person["age"] = 21
    person["height"] = 167.64

    person["age"] = person["age"] + 1

    fmt.Printf("%+v", person)
}
```

And you'll get the following error message:

```
invalid operation: person["age"] + 1 (mismatched types interface {} and int)
```

<<<<<<< HEAD
This happens because the value stored in the map takes on the type `interface{}`, and ceases to have it's original, underlying, type of `int`. Because it's no longer an `int` type we cannot add 1 to it.

To get around this this, you need to type assert the value back to an `int` before using it. Like so:
=======
This happens because the value stored in the `map` takes on the `type` `interface{}`, and ceases to have it's original, underlying, `type` of `int`. Because it's no longer an `int` type we cannot add 1 to it.

To get around this this, you need to `type` assert the value back to an `int` before using it. Like so:
>>>>>>> 7eb1efcc

```go
package main

import "log"

func main() {
    person := make(map[string]interface{}, 0)

    person["name"] = "Alice"
    person["age"] = 21
    person["height"] = 167.64

    age, ok := person["age"].(int)
    if !ok {
        log.Fatal("could not assert value to int")
        return
    }

    person["age"] = age + 1

    log.Printf("%+v", person)
}
```

If you run this now, everything should work as expected:

```
<<<<<<< HEAD
map[age:22 height:167.64 name:Alice]
```

So when should you use the empty interface type in your own code?

The answer is probably not that often. If you find yourself reaching for it, pause and consider whether using `interface{}` is really the right option. As a general rule it's clearer, safer and more performant to use concrete types — or non-empty interface types — instead. In the code snippet above, it would have been more appropriate to define a `Person` struct with relevant typed fields similar to this:
=======
2009/11/10 23:00:00 map[age:22 height:167.64 name:Alice]
```

So when should you use the `empty` `interface` `type` in your own code?

The answer is probably not that often. If you find yourself reaching for it, pause and consider whether using `interface{}` is really the right option. As a general rule it's clearer, safer and more performant to use `concrete` `type`s — or `non-empty` `interface` `types` — instead. In the code snippet above, it would have been more appropriate to define a `Person` `struct` with relevant typed `fields` similar to this:
>>>>>>> 7eb1efcc

```go
type Person struct {
    Name   string
    Age    int
    Height float32
}
```

<<<<<<< HEAD
But that said, the empty interface is useful in situations where you need to accept and work with unpredictable or user-defined types. You'll see it used in a number of places throughout the standard library for that exact reason, such as in the `gob.Encode`, `fmt.Print` and `template.Execute` functions.

## The any identifier

Go 1.18 introduced a new [predeclared identifier]() called `any`, which is an alias for the empty interface `interface{}`,

The `any` identifier is straight-up syntactic sugar – using it in your code is equivalent in all ways to using `interface{}`– it means exactly the same thing and has exactly the same behaviour. So writing `map[string]any` in your code is exactly the same as writing `map[string]interface{}` in terms of it's behaviour.

In most modern Go codebases, you'll normally see `any` being used rather than `interface{}`. This is simply because it's shorter and saves typing, and more clearly conveys to the reader that you can use any type here.
=======
But that said, the `empty` `interface` is useful in situations where you need to accept and work with unpredictable or user-defined types. You'll see it used in a number of places throughout the standard library for that exact reason, such as in the `gob.Encode`, `fmt.Print` and `template.Execute` functions.

## The any identifier

There is a predeclared identifier called `any`, which is an alias for the empty interface `interface{}`

The `any` identifier is straight-up syntactic sugar – using it in your code is equivalent in all ways to using `interface{}` – it means exactly the same thing and has exactly the same behavior. So writing `map[string]any` in your code is exactly the same as writing `map[string]interface{}` in terms of it's behavior.

n most modern Go codebases, you'll normally see any being used rather than `interface{}`. This is simply because it's shorter and saves typing, and more clearly conveys to the reader that you can use any type here.
>>>>>>> 7eb1efcc

## Common and useful interface types

Lastly, here's a short list of some of the most common and useful interfaces in the standard library. If you're not familiar with them already, then I recommend taking out a bit of time to look at the relevant documentation for them.

- [builtin.Error](https://pkg.go.dev/builtin/#error)
- [fmt.Stringer](https://pkg.go.dev/fmt/#Stringer)
- [io.Reader](https://pkg.go.dev/io/#Reader)
- [io.Writer](https://pkg.go.dev/io/#Writer)
- [io.ReadWriteCloser](https://pkg.go.dev/io/#ReadWriteCloser)
- [http.ResponseWriter](https://pkg.go.dev/net/http/#ResponseWriter)
- [http.Handler](https://pkg.go.dev/net/http/#Handler)

<<<<<<< HEAD
There is also a longer and more comprehensive listing of standard libraries available [in this gist](https://gist.github.com/asukakenji/ac8a05644a2e98f1d5ea8c299541fce9).
=======
There is also a longer and more comprehensive listing of standard libraries available in [this gist](https://gist.github.com/asukakenji/ac8a05644a2e98f1d5ea8c299541fce9).
>>>>>>> 7eb1efcc
<|MERGE_RESOLUTION|>--- conflicted
+++ resolved
@@ -285,17 +285,9 @@
 
 Currently this is a bit of a pain. We would need to set up a test instance of our PostgreSQL database, along with setup and teardown scripts to scaffold the database with dummy data. That's quite lot of work when all we really want to do is test our math logic.
 
-<<<<<<< HEAD
-So what can we do? You guessed it — interfaces to the rescue!
-
-A solution here is to create our own interface type which describes the `CountSales()` and `CountCustomers()` methods that the `calculateSalesRate()` function relies on. Then we can update the signature of `calculateSalesRate()` to use this custom interface type as a parameter, instead of the concrete `*ShopDB` type.
-
-Like so:
-=======
 So what can we do? You guessed it — `interface`s to the rescue!
 
 A solution here is to create our own `interface` `type` which describes the `CountSales()` and `CountCustomers()` `method`s that the `calculateSalesRate()` function relies on. Then we can update the signature of `calculateSalesRate()` to use this custom `interface` `type` as a parameter, instead of the concrete `*ShopDB` `type`.
->>>>>>> 7eb1efcc
 
 ```go
 package main
@@ -320,13 +312,10 @@
 // The ShopDB type satisfies our new custom ShopModel interface, because it
 // has the two necessary methods -- CountCustomers() and CountSales().
 type ShopDB struct {
-<<<<<<< HEAD
-=======
 	// NOTE
 	// (!) this struct has no explicit fields... this is an "embedded" anonymous field
 	// which is a pointer to the sql.DB struct from the database/sql package
 	// you are effectively embedding all of its exported methods and fields into this new struct
->>>>>>> 7eb1efcc
 	*sql.DB
 }
 
@@ -375,13 +364,6 @@
 	rate := float64(sales) / float64(customers)
 	return fmt.Sprintf("%.2f", rate), nil
 }
-<<<<<<< HEAD
-```
-
-With that done, it's straightforward for us to create a mock which satisfies our `ShopModel` interface. We can then use that mock during unit tests to test that the math logic in our `calculateSalesRate()` function works correctly. Like so:
-
-```go
-=======
 
 ```
 
@@ -390,7 +372,6 @@
 ```go
 // main_test.go
 
->>>>>>> 7eb1efcc
 package main
 
 import (
@@ -430,45 +411,25 @@
 
 ### Application architecture
 
-<<<<<<< HEAD
-In the previous examples, we've seen how interfaces can be used to decouple certain parts of your code from relying on concrete types. For instance, the `calculateSalesRate()` function is totally flexible about what you pass to it — the only thing that matters is that it satisfies the ShopModel interface.
+In the previous examples, we've seen how `interface`s can be used to decouple certain parts of your code from relying on concrete types. For instance, the `calculateSalesRate()` function is totally flexible about what you pass to it — the only thing that matters is that it satisfies the `ShopModel` interface.
 
 You can extend this idea to create decoupled 'layers' in larger projects.
 
-Let's say that you are building a web application which interacts with a database. If you create an interface that describes the exact methods for interacting with the database, you can refer to the interface throughout your HTTP handlers instead of a concrete type. Because the HTTP handlers only refer to an interface, this helps to decouple the HTTP layer and database-interaction layer. It makes it easier to work on the layers independently, and to swap out one layer in the future without affecting the other.
-=======
-In the previous examples, we've seen how `interface`s can be used to decouple certain parts of your code from relying on concrete types. For instance, the `calculateSalesRate()` function is totally flexible about what you pass to it — the only thing that matters is that it satisfies the `ShopModel` interface.
-
-You can extend this idea to create decoupled 'layers' in larger projects.
-
 Let's say that you are building a web application which interacts with a database. If you create an `interface` that describes the exact `method`s for interacting with the database, you can refer to the `interface` throughout your HTTP handlers instead of a concrete type. Because the HTTP handlers only refer to an `interface`, this helps to decouple the HTTP layer and database-interaction layer. It makes it easier to work on the layers independently, and to swap out one layer in the future without affecting the other.
->>>>>>> 7eb1efcc
 
 I've written about this pattern in this [previous blog post](https://www.alexedwards.net/blog/organising-database-access), which goes into more detail and provides some practical example code.
 
 ## What is the empty interface?
 
-<<<<<<< HEAD
-If you've been programming with Go for a while, you've probably come across the empty interface type: `interface{}`. This can be a bit confusing, but I'll try to explain it here.
+If you've been programming with Go for a while, you've probably come across the `empty` `interface` type: `interface{}`. This can be a bit confusing, but I'll try to explain it here.
 
 At the start of this blog post I said:
 
-    An interface type in Go is kind of like a definition. It defines and describes the exact methods that some other type must have.
-
-The empty interface type essentially describes no methods. It has no rules. And because of that, it follows that any and every object satisfies the empty interface.
-
-Or to put it in a more plain-English way, the empty interface type interface{} is kind of like a wildcard. Wherever you see it in a declaration (such as a variable, function parameter or struct field) you can use an object of any type.
-=======
-If you've been programming with Go for a while, you've probably come across the `empty` `interface` type: `interface{}`. This can be a bit confusing, but I'll try to explain it here.
-
-At the start of this blog post I said:
-
 - An `interface` `type` in Go is kind of like a definition. It defines and describes the exact `method`s that some other `type` must have.
 
 The `empty` `interface` `type` essentially describes no `method`s. It has no rules. And because of that, it follows that any and every object satisfies the `empty` `interface`.
 
 Or to put it in a more plain-English way, the `empty` `interface` `type` `interface{}` is kind of like a wildcard. Wherever you see it in a declaration (such as a variable, function parameter or struct field) you can use an object of any `type`.
->>>>>>> 7eb1efcc
 
 Take a look at the following code:
 
@@ -477,10 +438,7 @@
 
 import "fmt"
 
-<<<<<<< HEAD
-=======
-
->>>>>>> 7eb1efcc
+
 func main() {
     person := make(map[string]interface{}, 0)
 
@@ -492,15 +450,9 @@
 }
 ```
 
-<<<<<<< HEAD
-In this code snippet we initialize a `person` map, which uses the `string` type for keys and the empty interface type `interface{}` for values. We've assigned three different types as the map values (a `string`, `int` and `float32`) — and that's OK. Because objects of any and every type satisfy the empty interface, the code will work just fine.
-
-You can give it a try here, and when you run it you should see some output which looks like this:
-=======
 In this code snippet we initialize a person `map`, which uses the `string` `type` for keys and the `empty` `interface` `type` `interface{}` for values. We've assigned three different `type`s as the `map` values (a `string`, `int` and `float32`) — and that's OK. Because objects of any and every type satisfy the `empty interface`, the code will work just fine.
 
 You can give it a try, and when you run it you should see some output which looks like this:
->>>>>>> 7eb1efcc
 
 ```
 map[age:21 height:167.64 name:Alice]
@@ -508,20 +460,12 @@
 
 But there's an important thing to point out when it comes to retrieving and using a value from this map.
 
-<<<<<<< HEAD
-For example, let's say that we want to get the `"age"` value and increment it by 1. If you write something like the following code, it will fail to compile:
-=======
 For example, let's say that we want to get the "`age`" value and increment it by 1. If you write something like the following code, it will fail to compile:
->>>>>>> 7eb1efcc
-
-```go
-package main
-
-<<<<<<< HEAD
-import "fmt"
-=======
+
+```go
+package main
+
 import "log"
->>>>>>> 7eb1efcc
 
 func main() {
     person := make(map[string]interface{}, 0)
@@ -542,15 +486,9 @@
 invalid operation: person["age"] + 1 (mismatched types interface {} and int)
 ```
 
-<<<<<<< HEAD
-This happens because the value stored in the map takes on the type `interface{}`, and ceases to have it's original, underlying, type of `int`. Because it's no longer an `int` type we cannot add 1 to it.
-
-To get around this this, you need to type assert the value back to an `int` before using it. Like so:
-=======
 This happens because the value stored in the `map` takes on the `type` `interface{}`, and ceases to have it's original, underlying, `type` of `int`. Because it's no longer an `int` type we cannot add 1 to it.
 
 To get around this this, you need to `type` assert the value back to an `int` before using it. Like so:
->>>>>>> 7eb1efcc
 
 ```go
 package main
@@ -579,21 +517,12 @@
 If you run this now, everything should work as expected:
 
 ```
-<<<<<<< HEAD
-map[age:22 height:167.64 name:Alice]
-```
-
-So when should you use the empty interface type in your own code?
-
-The answer is probably not that often. If you find yourself reaching for it, pause and consider whether using `interface{}` is really the right option. As a general rule it's clearer, safer and more performant to use concrete types — or non-empty interface types — instead. In the code snippet above, it would have been more appropriate to define a `Person` struct with relevant typed fields similar to this:
-=======
 2009/11/10 23:00:00 map[age:22 height:167.64 name:Alice]
 ```
 
 So when should you use the `empty` `interface` `type` in your own code?
 
 The answer is probably not that often. If you find yourself reaching for it, pause and consider whether using `interface{}` is really the right option. As a general rule it's clearer, safer and more performant to use `concrete` `type`s — or `non-empty` `interface` `types` — instead. In the code snippet above, it would have been more appropriate to define a `Person` `struct` with relevant typed `fields` similar to this:
->>>>>>> 7eb1efcc
 
 ```go
 type Person struct {
@@ -603,27 +532,15 @@
 }
 ```
 
-<<<<<<< HEAD
-But that said, the empty interface is useful in situations where you need to accept and work with unpredictable or user-defined types. You'll see it used in a number of places throughout the standard library for that exact reason, such as in the `gob.Encode`, `fmt.Print` and `template.Execute` functions.
+But that said, the `empty` `interface` is useful in situations where you need to accept and work with unpredictable or user-defined types. You'll see it used in a number of places throughout the standard library for that exact reason, such as in the `gob.Encode`, `fmt.Print` and `template.Execute` functions.
 
 ## The any identifier
 
-Go 1.18 introduced a new [predeclared identifier]() called `any`, which is an alias for the empty interface `interface{}`,
-
-The `any` identifier is straight-up syntactic sugar – using it in your code is equivalent in all ways to using `interface{}`– it means exactly the same thing and has exactly the same behaviour. So writing `map[string]any` in your code is exactly the same as writing `map[string]interface{}` in terms of it's behaviour.
-
-In most modern Go codebases, you'll normally see `any` being used rather than `interface{}`. This is simply because it's shorter and saves typing, and more clearly conveys to the reader that you can use any type here.
-=======
-But that said, the `empty` `interface` is useful in situations where you need to accept and work with unpredictable or user-defined types. You'll see it used in a number of places throughout the standard library for that exact reason, such as in the `gob.Encode`, `fmt.Print` and `template.Execute` functions.
-
-## The any identifier
-
 There is a predeclared identifier called `any`, which is an alias for the empty interface `interface{}`
 
 The `any` identifier is straight-up syntactic sugar – using it in your code is equivalent in all ways to using `interface{}` – it means exactly the same thing and has exactly the same behavior. So writing `map[string]any` in your code is exactly the same as writing `map[string]interface{}` in terms of it's behavior.
 
 n most modern Go codebases, you'll normally see any being used rather than `interface{}`. This is simply because it's shorter and saves typing, and more clearly conveys to the reader that you can use any type here.
->>>>>>> 7eb1efcc
 
 ## Common and useful interface types
 
@@ -637,8 +554,4 @@
 - [http.ResponseWriter](https://pkg.go.dev/net/http/#ResponseWriter)
 - [http.Handler](https://pkg.go.dev/net/http/#Handler)
 
-<<<<<<< HEAD
-There is also a longer and more comprehensive listing of standard libraries available [in this gist](https://gist.github.com/asukakenji/ac8a05644a2e98f1d5ea8c299541fce9).
-=======
-There is also a longer and more comprehensive listing of standard libraries available in [this gist](https://gist.github.com/asukakenji/ac8a05644a2e98f1d5ea8c299541fce9).
->>>>>>> 7eb1efcc
+There is also a longer and more comprehensive listing of standard libraries available in [this gist](https://gist.github.com/asukakenji/ac8a05644a2e98f1d5ea8c299541fce9).